--- conflicted
+++ resolved
@@ -13,11 +13,8 @@
     * Add ASGI support for embedded apps (@mhils)
     * Updated raw exports to not remove headers (@wchasekelley)
     * Fix file unlinking before external viewer finishes loading (@wchasekelley)
-<<<<<<< HEAD
+    * Add --cert-passphrase command line argument (@mirosyn)
     * Add interactive tutorials to the documentation (@mplattner)
-=======
-    * Add --cert-passphrase command line argument (@mirosyn)
->>>>>>> e0c07d17
 
     * --- TODO: add new PRs above this line ---
 
