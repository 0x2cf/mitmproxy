import os.path
import re
import tornado.web
import tornado.websocket
import logging
import json
from .. import version, filt


class APIError(tornado.web.HTTPError):
    pass


class RequestHandler(tornado.web.RequestHandler):
    def set_default_headers(self):
        super(RequestHandler, self).set_default_headers()
        self.set_header("Server", version.NAMEVERSION)
        self.set_header("X-Frame-Options", "DENY")
        self.add_header("X-XSS-Protection", "1; mode=block")
        self.add_header("X-Content-Type-Options", "nosniff")
        self.add_header(
            "Content-Security-Policy",
            "default-src 'self'; "
            "connect-src 'self' ws://* ; "
            "style-src   'self' 'unsafe-inline'"
        )

    @property
    def json(self):
        if not self.request.headers.get(
                "Content-Type").startswith("application/json"):
            return None
        return json.loads(self.request.body)

    @property
    def state(self):
        return self.application.master.state

    @property
    def master(self):
        return self.application.master

    @property
    def flow(self):
        flow_id = str(self.path_kwargs["flow_id"])
        flow = self.state.flows.get(flow_id)
        if flow:
            return flow
        else:
            raise APIError(400, "Flow not found.")

    def write_error(self, status_code, **kwargs):
        if "exc_info" in kwargs and isinstance(kwargs["exc_info"][1], APIError):
            self.finish(kwargs["exc_info"][1].log_message)
        else:
            super(RequestHandler, self).write_error(status_code, **kwargs)


class IndexHandler(RequestHandler):
    def get(self):
        _ = self.xsrf_token  # https://github.com/tornadoweb/tornado/issues/645
        self.render("index.html")


class FiltHelp(RequestHandler):
    def get(self):
        self.write(dict(
            commands=filt.help
        ))


class WebSocketEventBroadcaster(tornado.websocket.WebSocketHandler):
    # raise an error if inherited class doesn't specify its own instance.
    connections = None

    def open(self):
        self.connections.add(self)

    def on_close(self):
        self.connections.remove(self)

    @classmethod
    def broadcast(cls, **kwargs):
        message = json.dumps(kwargs)
        for conn in cls.connections:
            try:
                conn.write_message(message)
            except:
                logging.error("Error sending message", exc_info=True)


class ClientConnection(WebSocketEventBroadcaster):
    connections = set()


class Flows(RequestHandler):
    def get(self):
        self.write(dict(
            data=[f.get_state(short=True) for f in self.state.flows]
        ))


class ClearAll(RequestHandler):
    def post(self):
        self.state.clear()


class AcceptFlows(RequestHandler):
    def post(self):
        self.state.flows.accept_all(self.master)


class AcceptFlow(RequestHandler):
    def post(self, flow_id):
        self.flow.accept_intercept(self.master)


class FlowHandler(RequestHandler):
    def delete(self, flow_id):
        self.flow.kill(self.master)
        self.state.delete_flow(self.flow)

    def put(self, flow_id):
        flow = self.flow
        flow.backup()
        for a, b in self.json.iteritems():

            if a == "request":
                request = flow.request
                for k, v in b.iteritems():
                    if k in ["method", "scheme", "host", "path"]:
                        setattr(request, k, str(v))
                    elif k == "port":
                        request.port = int(v)
                    elif k == "httpversion":
                        request.httpversion = tuple(int(x) for x in v)
                    elif k == "headers":
                        request.headers.load_state(v)
                    else:
                        print "Warning: Unknown update {}.{}: {}".format(a, k, v)

            elif a == "response":
                response = flow.response
                for k, v in b.iteritems():
                    if k == "msg":
                        response.msg = str(v)
                    elif k == "code":
                        response.code = int(v)
                    elif k == "httpversion":
                        response.httpversion = tuple(int(x) for x in v)
                    elif k == "headers":
                        response.headers.load_state(v)
                    else:
                        print "Warning: Unknown update {}.{}: {}".format(a, k, v)
            else:
                print "Warning: Unknown update {}: {}".format(a, b)
        self.state.update_flow(flow)


class DuplicateFlow(RequestHandler):
    def post(self, flow_id):
        self.master.duplicate_flow(self.flow)


class RevertFlow(RequestHandler):
    def post(self, flow_id):
        self.state.revert(self.flow)


class ReplayFlow(RequestHandler):
    def post(self, flow_id):
        self.flow.backup()
        self.flow.response = None
        self.state.update_flow(self.flow)

        r = self.master.replay_request(self.flow)
        if r:
            raise APIError(400, r)


class FlowContent(RequestHandler):
    def get(self, flow_id, message):
        message = getattr(self.flow, message)

        if not message.content:
            raise APIError(400, "No content.")

        content_encoding = message.headers.get_first("Content-Encoding", None)
        if content_encoding:
            content_encoding = re.sub(r"[^\w]", "", content_encoding)
            self.set_header("Content-Encoding", content_encoding)

        original_cd = message.headers.get_first("Content-Disposition", None)
        filename = None
        if original_cd:
            filename = re.search("filename=([\w\" \.\-\(\)]+)", original_cd)
            if filename:
                filename = filename.group(1)
        if not filename:
            filename = self.flow.request.path.split("?")[0].split("/")[-1]

        filename = re.sub(r"[^\w\" \.\-\(\)]", "", filename)
        cd = "attachment; filename={}".format(filename)
        self.set_header("Content-Disposition", cd)
        self.set_header("Content-Type", "application/text")
        self.set_header("X-Content-Type-Options", "nosniff")
        self.set_header("X-Frame-Options", "DENY")
        self.write(message.content)


class Events(RequestHandler):
    def get(self):
        self.write(dict(
            data=list(self.state.events)
        ))


class Settings(RequestHandler):
    def get(self):
        self.write(dict(
            data=dict(
                version=version.VERSION,
                mode=str(self.master.server.config.mode),
                intercept=self.state.intercept_txt
            )
        ))

    def put(self):
        update = {}
<<<<<<< HEAD
        for k, v in self.request.arguments.iteritems():
            if len(v) != 1:
                print("Warning: Unknown length for setting {}: {}".format(k, v))
                continue

            if k == "_xsrf":
                continue
            elif k == "intercept":
                self.state.set_intercept(v[0])
                update[k] = v[0]
=======
        for k, v in self.json.iteritems():
            if k == "intercept":
                self.state.set_intercept(v)
                update[k] = v
>>>>>>> 06fba181
            else:
                print("Warning: Unknown setting {}: {}".format(k, v))

        ClientConnection.broadcast(
            type="settings",
            cmd="update",
            data=update
        )


class Application(tornado.web.Application):
    def __init__(self, master, debug):
        self.master = master
        handlers = [
            (r"/", IndexHandler),
            (r"/filter-help", FiltHelp),
            (r"/updates", ClientConnection),
            (r"/events", Events),
            (r"/flows", Flows),
            (r"/flows/accept", AcceptFlows),
            (r"/flows/(?P<flow_id>[0-9a-f\-]+)", FlowHandler),
            (r"/flows/(?P<flow_id>[0-9a-f\-]+)/accept", AcceptFlow),
            (r"/flows/(?P<flow_id>[0-9a-f\-]+)/duplicate", DuplicateFlow),
            (r"/flows/(?P<flow_id>[0-9a-f\-]+)/replay", ReplayFlow),
            (r"/flows/(?P<flow_id>[0-9a-f\-]+)/revert", RevertFlow),
            (r"/flows/(?P<flow_id>[0-9a-f\-]+)/(?P<message>request|response)/content", FlowContent),
            (r"/settings", Settings),
            (r"/clear", ClearAll),
        ]
        settings = dict(
            template_path=os.path.join(os.path.dirname(__file__), "templates"),
            static_path=os.path.join(os.path.dirname(__file__), "static"),
            xsrf_cookies=True,
            cookie_secret=os.urandom(256),
            debug=debug,
        )
        super(Application, self).__init__(handlers, **settings)<|MERGE_RESOLUTION|>--- conflicted
+++ resolved
@@ -227,23 +227,10 @@
 
     def put(self):
         update = {}
-<<<<<<< HEAD
-        for k, v in self.request.arguments.iteritems():
-            if len(v) != 1:
-                print("Warning: Unknown length for setting {}: {}".format(k, v))
-                continue
-
-            if k == "_xsrf":
-                continue
-            elif k == "intercept":
-                self.state.set_intercept(v[0])
-                update[k] = v[0]
-=======
         for k, v in self.json.iteritems():
             if k == "intercept":
                 self.state.set_intercept(v)
                 update[k] = v
->>>>>>> 06fba181
             else:
                 print("Warning: Unknown setting {}: {}".format(k, v))
 
